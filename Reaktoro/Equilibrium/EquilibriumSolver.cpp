// Reaktoro is a unified framework for modeling chemically reactive systems.
//
// Copyright (C) 2014-2015 Allan Leal
//
// This program is free software: you can redistribute it and/or modify
// it under the terms of the GNU General Public License as published by
// the Free Software Foundation, either version 3 of the License, or
// (at your option) any later version.
//
// This program is distributed in the hope that it will be useful,
// but WITHOUT ANY WARRANTY; without even the implied warranty of
// MERCHANTABILITY or FITNESS FOR A PARTICULAR PURPOSE. See the
// GNU General Public License for more details.
//
// You should have received a copy of the GNU General Public License
// along with this program. If not, see <http://www.gnu.org/licenses/>.

#include "EquilibriumSolver.hpp"

// Reaktoro includes
#include <Reaktoro/Common/ChemicalVector.hpp>
#include <Reaktoro/Common/Constants.hpp>
#include <Reaktoro/Common/ConvertUtils.hpp>
#include <Reaktoro/Common/Exception.hpp>
#include <Reaktoro/Core/ChemicalProperties.hpp>
#include <Reaktoro/Core/ChemicalState.hpp>
#include <Reaktoro/Core/ChemicalSystem.hpp>
#include <Reaktoro/Core/Connectivity.hpp>
#include <Reaktoro/Core/Partition.hpp>
#include <Reaktoro/Core/ThermoProperties.hpp>
#include <Reaktoro/Equilibrium/EquilibriumOptions.hpp>
#include <Reaktoro/Equilibrium/EquilibriumProblem.hpp>
#include <Reaktoro/Equilibrium/EquilibriumResult.hpp>
#include <Reaktoro/Equilibrium/EquilibriumSensitivity.hpp>
#include <Reaktoro/Math/MathUtils.hpp>
#include <Reaktoro/Optimization/OptimumOptions.hpp>
#include <Reaktoro/Optimization/OptimumProblem.hpp>
#include <Reaktoro/Optimization/OptimumResult.hpp>
#include <Reaktoro/Optimization/OptimumSolver.hpp>
#include <Reaktoro/Optimization/OptimumSolverRefiner.hpp>
#include <Reaktoro/Optimization/OptimumState.hpp>

namespace Reaktoro {

struct EquilibriumSolver::Impl
{
    /// The chemical system instance
    ChemicalSystem system;

    /// The partition of the chemical system
    Partition partition;

    /// The options of the equilibrium solver
    EquilibriumOptions options;

    /// The solver for the optimisation calculations
    OptimumSolver solver;

    /// The chemical properties of the chemical system
    ChemicalProperties properties;

    /// The sensitivity derivatives of the equilibrium state
    EquilibriumSensitivity sensitivities;
    Vector zerosEe; // FIXME: Improve design. These vectors are needed to calculate sensitivities, but they should not exist!
    Vector zerosNe; // FIXME: Improve design. These vectors are needed to calculate sensitivities, but they should not exist!
    Vector unitjEe; // FIXME: Improve design. These vectors are needed to calculate sensitivities, but they should not exist!

    /// The molar amounts of the species
    Vector n;

    /// The dual potentials of the elements
    Vector y;

    /// The dual potentials of the species
    Vector z;

    /// The molar amounts of the elements in the equilibrium partition
    Vector be;

    /// The standard chemical potentials of the species
    ThermoVector u0;

    /// The chemical potentials of the species
    ChemicalVector u;

    /// The chemical potentials of the equilibrium species
    ChemicalVector ue;

    /// The chemical potentials of the inert species
    Vector ui;

    /// The mole fractions of the equilibrium species
    ChemicalVector xe;

    /// The optimisation problem
    OptimumProblem optimum_problem;

    /// The state of the optimisation calculation
    OptimumState optimum_state;

    /// The options for the optimisation calculation
    OptimumOptions optimum_options;

    /// The indices of the species in the equilibrium partition
    Indices ies;

    /// The indices of the elements in the equilibrium partition
    Indices iee;

    /// The indices of the inert species (i.e., the species in disequilibrium)
    Indices iis;

    /// The number of species and elements in the system
    unsigned N, E;

    /// The number of species and elements in the equilibrium partition
    unsigned Ne, Ee;

    /// The formula matrix of the species in the system
    Matrix A;

    /// The formula matrix of the species in the equilibrium partition
    Matrix Ae;

    /// The formula matrix of the inert species
    Matrix Ai;

    /// Construct a default Impl instance
    Impl()
    {}

    /// Construct a Impl instance
    Impl(const ChemicalSystem& system)
    : system(system), properties(system)
    {
        // Initialize the formula matrix
        A = system.formulaMatrix();

        // Initialize the number of species and elements in the system
        N = system.numSpecies();
        E = system.numElements();

        // Set the default partition as all species are in equilibrium
        setPartition(Partition(system));
    }

    /// Set the partition of the chemical system
    auto setPartition(const Partition& partition_) -> void
    {
        // Set the partition of the chemical system
        partition = partition_;

        // Initialize the number of species and elements in the equilibrium partition
        Ne = partition.numEquilibriumSpecies();
        Ee = partition.numEquilibriumElements();

        // Initialize the formula matrix of the equilibrium species
        Ae = partition.formulaMatrixEquilibriumPartition();

        // Initialize the indices of the equilibrium species and elements
        ies = partition.indicesEquilibriumSpecies();
        iee = partition.indicesEquilibriumElements();

        // Initialize the indices of the inert species
        iis.clear();
        iis.reserve(partition.numInertSpecies() + partition.numKineticSpecies());
        iis.insert(iis.end(), partition.indicesInertSpecies().begin(), partition.indicesInertSpecies().end());
        iis.insert(iis.end(), partition.indicesKineticSpecies().begin(), partition.indicesKineticSpecies().end());

        // Initialize the formula matrix of the inert species
        Ai = cols(A, iis);
    }

    /// Update the OptimumOptions instance with given EquilibriumOptions instance
    auto updateOptimumOptions() -> void
    {
        // Initialize the options for the optimisation calculation
        optimum_options = options.optimum;

        // Set the parameters of the optimisation algorithms that control how small can be the amount of a species
        optimum_options.ipaction.mu = options.epsilon;
        optimum_options.ipnewton.mu = options.epsilon;
        optimum_options.ipopt.mu.push_back(options.epsilon);
        optimum_options.ipactive.epsilon = options.epsilon;

        // Initialize the names of the primal and dual variables
        if(options.optimum.output.active)
        {
            // Use `n` instead of `x` to name the variables
            optimum_options.output.xprefix = "n";

            // Define some auxiliary references to the variables names
            auto& xnames = optimum_options.output.xnames;
            auto& ynames = optimum_options.output.ynames;
            auto& znames = optimum_options.output.znames;

            // Initialize the names of the primal variables `n`
            for(Index i : ies)
                xnames.push_back(system.species(i).name());

            // Initialize the names of the dual variables `y`
            for(Index i : iee)
                ynames.push_back(system.element(i).name());

            // Initialize the names of the dual variables `z`
            znames = xnames;
        }
    }

    /// Update the OptimumProblem instance with given EquilibriumProblem and ChemicalState instances
    auto updateOptimumProblem(const ChemicalState& state) -> void
    {
        // The temperature and pressure of the equilibrium calculation
        const auto T  = state.temperature();
        const auto P  = state.pressure();
        const auto RT = universalGasConstant*T;

        // Set the molar amounts of the species
        n = state.speciesAmounts();

        // The result of the objective evaluation
        ObjectiveResult res;

<<<<<<< HEAD
        // Update the thermodynamic properties of the chemical system
        properties.update(T, P);

        // The normalized standard Gibbs energies of the species at (T,P)
        ThermoVector G0 = properties.standardPartialMolarGibbsEnergies()/RT;

=======
>>>>>>> f932d057
        // The Gibbs energy function to be minimized
        optimum_problem.objective = [=](VectorConstRef ne) mutable
        {
            // Set the molar amounts of the species
            n(ies) = ne;

            // Update the chemical properties of the chemical system
            properties.update(n);

            // Update the normalized standard Gibbs energies of the species
            // This update is needed here because there are some standard
            // thermodynamic models in which the standard properties are
            // corrected based on composition, which changes every iteration.
            // For example, when using Phreeqc as a thermodynamic backend,
            // log(K) of reactions are corrected for ionic strength, and not
            // only for temperature and pressure.
            u0 = properties.standardPartialMolarGibbsEnergies()/RT;

            // Set the scaled chemical potentials of the species
            u = u0 + properties.lnActivities();

            // Set the scaled chemical potentials of the equilibrium species
            ue = rows(u, ies, ies);

            // Set the mole fractions of the equilibrium species
            xe = rows(properties.moleFractions(), ies, ies);

            // Set the objective result
            res.val = dot(ne, ue.val);
            res.grad = ue.val;

            // Set the Hessian of the objective function
            switch(options.hessian)
            {
            case GibbsHessian::Exact:
                res.hessian.mode = Hessian::Dense;
                res.hessian.dense = ue.ddn;
                break;
            case GibbsHessian::ExactDiagonal:
                res.hessian.mode = Hessian::Diagonal;
                res.hessian.diagonal = diagonal(ue.ddn);
                break;
            case GibbsHessian::Approximation:
                res.hessian.mode = Hessian::Dense;
                res.hessian.dense = diag(inv(xe.val)) * xe.ddn;
                break;
            case GibbsHessian::ApproximationDiagonal:
                res.hessian.mode = Hessian::Diagonal;
                res.hessian.diagonal = diagonal(xe.ddn)/xe.val;
                break;
            }

            return res;
        };

        optimum_problem.c.resize(0);
        optimum_problem.n = Ne;
        optimum_problem.A = Ae;
        optimum_problem.b = be;
        optimum_problem.l.setConstant(Ne, options.epsilon);
    }

    /// Initialize the optimum state from a chemical state
    auto updateOptimumState(const ChemicalState& state) -> void
    {
        // The temperature and the RT factor
        const double T  = state.temperature();
        const double RT = universalGasConstant*T;

        // Set the molar amounts of the species
        n = state.speciesAmounts();

        // Set the normalized dual potentials of the elements
        y = state.elementDualPotentials()/RT;

        // Set the normalized dual potentials of the species
        z = state.speciesDualPotentials()/RT;

        // Initialize the optimum state
        optimum_state.x = n(ies);
        optimum_state.y = y(iee);
        optimum_state.z = z(ies);
    }

    /// Initialize the chemical state from a optimum state
    auto updateChemicalState(ChemicalState& state) -> void
    {
        // The temperature and the RT factor
        const double T  = state.temperature();
        const double RT = universalGasConstant*T;

        // Update the molar amounts of the equilibrium species
        n(ies) = optimum_state.x;

        // Update the normalized chemical potentials of the inert species
        ui = u.val(iis);

        // Update the normalized dual potentials of the elements
        y = zeros(E); y(iee) = optimum_state.y;

        // Update the normalized dual potentials of the equilibrium and inert species
        z(ies) = optimum_state.z;
        z(iis) = ui - tr(Ai) * y;

        // Scale the normalized dual potentials of elements and species to units of J/mol
        y *= RT;
        z *= RT;

        // Update the chemical state
        state.setSpeciesAmounts(n);
        state.setElementDualPotentials(y);
        state.setSpeciesDualPotentials(z);
    }

    /// Find a feasible approximation for an equilibrium problem.
    auto approximate(ChemicalState& state, double T, double P, Vector be) -> EquilibriumResult
    {
        // Check the dimension of the vector `be`
        Assert(unsigned(be.rows()) == Ee,
            "Cannot proceed with method EquilibriumSolver::approximate.",
            "The dimension of the given vector of molar amounts of the "
            "elements does not match the number of elements in the "
            "equilibrium partition.");

        // Set temperature and pressure of the chemical state
        state.setTemperature(T);
        state.setPressure(P);

        // Auxiliary variables
        const double RT = universalGasConstant*T;
        const double inf = std::numeric_limits<double>::infinity();

        // Update the internal state of n, y, z
        n = state.speciesAmounts();
        y = state.elementDualPotentials();
        z = state.speciesDualPotentials();

        // Update the standard thermodynamic properties of the system
        properties.update(T, P);

        // Get the standard Gibbs energies of the equilibrium species
        const Vector ge0 = properties.standardPartialMolarGibbsEnergies().val(ies);

        // Get the ln activity constants of the equilibrium species
        const Vector ln_ce = properties.lnActivityConstants().val(ies);

        // Define the optimisation problem
        OptimumProblem optimum_problem;
        optimum_problem.n = Ne;
        optimum_problem.c = ge0/RT + ln_ce;
        optimum_problem.A = Ae;
        optimum_problem.b = be;
        optimum_problem.l = zeros(Ne);
        optimum_problem.u = ones(Ne) * inf;

        // Initialize the optimum state
        OptimumState optimum_state;

        // The result of the linear programming calculation
        EquilibriumResult result;

        // Update the optimum options
        updateOptimumOptions();

        // Set the method for the optimisation calculation
        solver.setMethod(options.method);

        // Solve the linear programming problem
        result.optimum = solver.solve(optimum_problem, optimum_state, optimum_options);

        // Update the molar amounts of the equilibrium species
        n(ies) = optimum_state.x;

        // Update the dual potentials of the species and elements (in units of J/mol)
        z = zeros(N); z(ies) = optimum_state.z * RT;
        y = zeros(E); y(iee) = optimum_state.y * RT;

        // Update the chemical state
        state.setSpeciesAmounts(n);
        state.setElementDualPotentials(y);
        state.setSpeciesDualPotentials(z);

        return result;
    }

    /// Find an initial guess for an equilibrium problem.
    auto initialguess(ChemicalState& state, double T, double P, Vector be) -> EquilibriumResult
    {
        // Solve the linear programming problem to obtain an approximation
        auto result = approximate(state, T, P, be);

        // Check the approximate calculation was successful
        Assert(result.optimum.succeeded,
            "Cannot proceed with the equilibrium calculation.",
            "The calculation of initial guess failed, most "
            "probably because no feasible solution exists.");

        // Auxiliary variables
        const double RT = universalGasConstant*T;

        // Replace zero amounts by a positive small amount
        for(Index i : ies)
        {
            // This is an extremely part of settint initial guess.
            // The value 1e-12 is to clean any entry that is
            // contaminated with round-off errors. The value 1e-10
            // is used as an initial amount for species with zero amounts.
            // It is neither an extremely very small value that
            // causes some primal variables to get prematurely
            // trapped on the bounds, nor a too big value that
            // spoils the mass balance residuals obtained from
            // the simplex calculation. The RT factor is to put
            // the Lagrange multipliers z with J/mol scale.
            // Be very carefull in changing these values!
            n[i] = (n[i] > 1e-12) ? n[i] : 1e-10;
            z[i] = (z[i] > 1e-12) ? z[i] : 1e-10 * RT;
        }

        // Update the chemical state
        state.setSpeciesAmounts(n);
        state.setElementDualPotentials(y);
        state.setSpeciesDualPotentials(z);

        return result;
    }

    /// Return true if cold-start is needed.
    auto coldstart(const ChemicalState& state) -> bool
    {
        // Check if all equilibrium species have zero amounts
        bool zero = true;
        for(Index i : ies)
            if(state.speciesAmount(i) > 0)
                { zero = false; break; }
        return zero || !options.warmstart;
    }

    /// Solve the equilibrium problem
    auto solve(ChemicalState& state, double T, double P, VectorConstRef be) -> EquilibriumResult
    {
        // Check the dimension of the vector `be`
        Assert(be.size() == static_cast<int>(Ee),
            "Cannot proceed with method EquilibriumSolver::solve.",
            "The dimension of the given vector of molar amounts of the "
            "elements does not match the number of elements in the "
            "equilibrium partition.");
        return solve(state, T, P, be.data());
    }

    /// Solve the equilibrium problem
    auto solve(ChemicalState& state, double T, double P, const double* b) -> EquilibriumResult
    {
        // Set the molar amounts of the elements
        be = Vector::Map(b, Ee);

        // Set temperature and pressure of the chemical state
        state.setTemperature(T);
        state.setPressure(P);

        // Check if a simplex cold-start approximation must be performed
        if(coldstart(state))
            initialguess(state, T, P, be);

        // The result of the equilibrium calculation
        EquilibriumResult result;

        // Update the optimum options
        updateOptimumOptions();

        // Update the optimum problem
        updateOptimumProblem(state);

        // Update the optimum state
        updateOptimumState(state);

        // Set the method for the optimisation calculation
        solver.setMethod(options.method);

        // Solve the optimisation problem
        result.optimum += solver.solve(optimum_problem, optimum_state, optimum_options);

        // Update the chemical state from the optimum state
        updateChemicalState(state);

        return result;
    }

    /// Return the sensitivity of the equilibrium state.
    auto sensitivity() -> const EquilibriumSensitivity&
    {
        zerosEe = zeros(Ee);
        zerosNe = zeros(Ne);
        unitjEe = zeros(Ee);

        sensitivities.dndT = zeros(Ne);
        sensitivities.dndP = zeros(Ne);
        sensitivities.dndb = zeros(Ne, Ee);

        sensitivities.dndT = solver.dxdp(ue.ddT, zerosEe);
        sensitivities.dndP = solver.dxdp(ue.ddP, zerosEe);
        for(Index j = 0; j < Ee; ++j)
        {
            unitjEe = unit(Ee, j);
            sensitivities.dndb.col(j) = solver.dxdp(zerosNe, unitjEe);
        }

        return sensitivities;
    }

    /// Compute the sensitivity of the species amounts with respect to temperature.
    auto dndT() -> VectorConstRef
    {
        const auto& ieq_species = partition.indicesEquilibriumSpecies();
        zerosEe = zeros(Ee);
        sensitivities.dndT = zeros(N);
        sensitivities.dndT(ieq_species) = solver.dxdp(ue.ddT, zerosEe);
        return sensitivities.dndT;
    }

    /// Compute the sensitivity of the species amounts with respect to pressure.
    auto dndP() -> VectorConstRef
    {
        const auto& ieq_species = partition.indicesEquilibriumSpecies();
        zerosEe = zeros(Ee);
        sensitivities.dndP = zeros(N);
        sensitivities.dndP(ieq_species) = solver.dxdp(ue.ddP, zerosEe);
        return sensitivities.dndP;
    }

    /// Compute the sensitivity of the species amounts with respect to element amounts.
    auto dndb() -> VectorConstRef
    {
        const auto& ieq_species = partition.indicesEquilibriumSpecies();
        const auto& ieq_elements = partition.indicesEquilibriumElements();
        zerosEe = zeros(Ee);
        zerosNe = zeros(Ne);
        unitjEe = zeros(Ee);
        sensitivities.dndb = zeros(Ne, Ee);
        for(Index j : ieq_elements)
        {
            unitjEe = unit(Ee, j);
            sensitivities.dndb.col(j)(ieq_species) = solver.dxdp(zerosNe, unitjEe);
        }
        return sensitivities.dndb;
    }
};

EquilibriumSolver::EquilibriumSolver()
: pimpl(new Impl())
{}

EquilibriumSolver::EquilibriumSolver(const ChemicalSystem& system)
: pimpl(new Impl(system))
{}

EquilibriumSolver::EquilibriumSolver(const EquilibriumSolver& other)
: pimpl(new Impl(*other.pimpl))
{}

EquilibriumSolver::~EquilibriumSolver()
{}

auto EquilibriumSolver::operator=(EquilibriumSolver other) -> EquilibriumSolver&
{
    pimpl = std::move(other.pimpl);
    return *this;
}

auto EquilibriumSolver::setOptions(const EquilibriumOptions& options) -> void
{
    pimpl->options = options;
}

auto EquilibriumSolver::setPartition(const Partition& partition) -> void
{
    pimpl->setPartition(partition);
}

auto EquilibriumSolver::approximate(ChemicalState& state, double T, double P, VectorConstRef be) -> EquilibriumResult
{
    return pimpl->approximate(state, T, P, be);
}

auto EquilibriumSolver::approximate(ChemicalState& state, const EquilibriumProblem& problem) -> EquilibriumResult
{
    return approximate(state, problem.temperature(), problem.pressure(), problem.elementAmounts());
}

auto EquilibriumSolver::approximate(ChemicalState& state) -> EquilibriumResult
{
    return approximate(state, state.temperature(), state.pressure(), state.elementAmounts());
}

auto EquilibriumSolver::solve(ChemicalState& state, double T, double P, VectorConstRef be) -> EquilibriumResult
{
    return pimpl->solve(state, T, P, be);
}

auto EquilibriumSolver::solve(ChemicalState& state, double T, double P, const double* be) -> EquilibriumResult
{
    return pimpl->solve(state, T, P, be);
}

auto EquilibriumSolver::solve(ChemicalState& state) -> EquilibriumResult
{
    return solve(state, state.temperature(), state.pressure(), state.elementAmounts());
}

auto EquilibriumSolver::solve(ChemicalState& state, const EquilibriumProblem& problem) -> EquilibriumResult
{
    return solve(state, problem.temperature(), problem.pressure(), problem.elementAmounts());
}

auto EquilibriumSolver::properties() const -> const ChemicalProperties&
{
    return pimpl->properties;
}

auto EquilibriumSolver::sensitivity() -> const EquilibriumSensitivity&
{
    return pimpl->sensitivity();
}

auto EquilibriumSolver::dndT() -> VectorConstRef
{
    return pimpl->dndT();
}

auto EquilibriumSolver::dndP() -> VectorConstRef
{
    return pimpl->dndP();
}

auto EquilibriumSolver::dndb() -> VectorConstRef
{
    return pimpl->dndb();
}

} // namespace Reaktoro<|MERGE_RESOLUTION|>--- conflicted
+++ resolved
@@ -218,18 +218,15 @@
         // Set the molar amounts of the species
         n = state.speciesAmounts();
 
+        // Update the standard thermodynamic properties of the chemical system
+        properties.update(T, P);
+
+        // Update the normalized standard Gibbs energies of the species
+        u0 = properties.standardPartialMolarGibbsEnergies()/RT;
+
         // The result of the objective evaluation
         ObjectiveResult res;
 
-<<<<<<< HEAD
-        // Update the thermodynamic properties of the chemical system
-        properties.update(T, P);
-
-        // The normalized standard Gibbs energies of the species at (T,P)
-        ThermoVector G0 = properties.standardPartialMolarGibbsEnergies()/RT;
-
-=======
->>>>>>> f932d057
         // The Gibbs energy function to be minimized
         optimum_problem.objective = [=](VectorConstRef ne) mutable
         {
@@ -238,15 +235,6 @@
 
             // Update the chemical properties of the chemical system
             properties.update(n);
-
-            // Update the normalized standard Gibbs energies of the species
-            // This update is needed here because there are some standard
-            // thermodynamic models in which the standard properties are
-            // corrected based on composition, which changes every iteration.
-            // For example, when using Phreeqc as a thermodynamic backend,
-            // log(K) of reactions are corrected for ionic strength, and not
-            // only for temperature and pressure.
-            u0 = properties.standardPartialMolarGibbsEnergies()/RT;
 
             // Set the scaled chemical potentials of the species
             u = u0 + properties.lnActivities();
