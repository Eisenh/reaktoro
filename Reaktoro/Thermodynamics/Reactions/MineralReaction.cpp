// Reaktoro is a unified framework for modeling chemically reactive systems.
//
// Copyright (C) 2014-2018 Allan Leal
//
// This library is free software; you can redistribute it and/or
// modify it under the terms of the GNU Lesser General Public
// License as published by the Free Software Foundation; either
// version 2.1 of the License, or (at your option) any later version.
//
// This library is distributed in the hope that it will be useful,
// but WITHOUT ANY WARRANTY; without even the implied warranty of
// MERCHANTABILITY or FITNESS FOR A PARTICULAR PURPOSE. See the GNU
// Lesser General Public License for more details.
//
// You should have received a copy of the GNU Lesser General Public License
// along with this library. If not, see <http://www.gnu.org/licenses/>.

#include "MineralReaction.hpp"

// C++ includes
#include <math.h>

// Eigen includes
#include <Reaktoro/Math/Eigen/LU>

// Reaktoro includes
#include <Reaktoro/Common/ConvertUtils.hpp>
#include <Reaktoro/Common/ChemicalScalar.hpp>
#include <Reaktoro/Common/Exception.hpp>
#include <Reaktoro/Common/ReactionEquation.hpp>
#include <Reaktoro/Common/SetUtils.hpp>
#include <Reaktoro/Common/StringUtils.hpp>
#include <Reaktoro/Common/Units.hpp>
#include <Reaktoro/Core/ChemicalSystem.hpp>
#include <Reaktoro/Core/ChemicalProperties.hpp>
#include <Reaktoro/Core/Phase.hpp>
#include <Reaktoro/Core/Reaction.hpp>
#include <Reaktoro/Core/Species.hpp>
#include <Reaktoro/Core/ThermoProperties.hpp>
#include <Reaktoro/Core/Utils.hpp>
#include <Reaktoro/Math/MathUtils.hpp>

namespace Reaktoro {
namespace internal {

using MineralCatalystFunction = std::function<ChemicalScalar(const ChemicalProperties&)>;
using MineralMechanismFunction = std::function<ChemicalScalar(const ChemicalProperties&)>;

auto mineralCatalystFunctionActivity(const MineralCatalyst& catalyst, const ChemicalSystem& system) -> MineralCatalystFunction
{
    const double power = catalyst.power;
    const std::string species = catalyst.species;
    const Index ispecies = system.indexSpeciesWithError(species);

    MineralCatalystFunction fn = [=](const ChemicalProperties& properties) mutable
    {
        const ChemicalVector& ln_a = properties.lnActivities();
        ChemicalScalar ai = exp(ln_a[ispecies]);
        ChemicalScalar res = pow(ai, power);
        return res;
    };

    return fn;
}

auto mineralCatalystFunctionPartialPressure(const MineralCatalyst& catalyst, const ChemicalSystem& system) -> MineralCatalystFunction
{
    const auto gas         = catalyst.species;                           // the species of the catalyst
    const auto power       = catalyst.power;                             // the power of the catalyst
    const auto idx_phase   = system.indexPhase("Gaseous");               // the index of the gaseous phase
    const auto gases       = names(system.phase(idx_phase).species());   // the names of the gaseous species
    const auto igases      = system.indicesSpecies(gases);               // the indices of the gaseous species
    const auto ifirst      = system.indexFirstSpeciesInPhase(idx_phase); // the index of the first gaseous species
    const auto igas        = index(gas, gases);                          // the index of the gaseous species
    const auto num_gases   = gases.size();                               // the number of gases

    ChemicalScalar res;

    MineralCatalystFunction fn = [=](const ChemicalProperties& properties) mutable
    {
        // The pressure and composition of the system
        const auto P = properties.pressure();
        const auto n = properties.composition();

        // The molar composition of the gaseous species
        const auto ng = rows(n, ifirst, num_gases);

        // The total number of moles in the gaseous phase
        const auto ngsum = sum(ng);

        // The mole fraction of the gas
        const auto xi = ng[igas]/ngsum;

        // The pressure in units of bar
        const auto Pbar = convertPascalToBar(P);

        // Evaluate the mineral catalyst function
        res = pow(xi * Pbar, power);

        return res;
    };

    return fn;
}

auto mineralCatalystFunction(const MineralCatalyst& catalyst, const ChemicalSystem& system) -> MineralCatalystFunction
{
    if (catalyst.quantity == "a" || catalyst.quantity == "activity")
        return mineralCatalystFunctionActivity(catalyst, system);
    else
        return mineralCatalystFunctionPartialPressure(catalyst, system);
}

auto mineralMechanismFunction(const MineralMechanism& mechanism, const Reaction& reaction, const ChemicalSystem& system) -> ReactionRateFunction
{
    // The number of chemical species in the system
    const unsigned num_species = system.numSpecies();

    // The universal gas constant (in units of kJ/(mol*K))
    const double R = 8.3144621e-3;

    // Create the mineral catalyst functions
    std::vector<MineralCatalystFunction> catalysts;
    for(const MineralCatalyst& catalyst : mechanism.catalysts)
        catalysts.push_back(mineralCatalystFunction(catalyst, system));

    // Auxiliary variables
    ChemicalScalar aux, f, g;

    // Define the mineral mechanism function
    ReactionRateFunction fn = [=](const ChemicalProperties& properties) mutable
    {
        // The temperature and pressure of the system
        const Temperature T = properties.temperature();

        // The result of this function evaluation
        ChemicalScalar res(num_species);

        // Calculate the saturation index of the mineral
        const auto lnK = reaction.lnEquilibriumConstant(properties);
        const auto lnQ = reaction.lnReactionQuotient(properties);
        const auto lnOmega = lnQ - lnK;

        // Calculate the rate constant for the current mechanism
        const auto kappa = mechanism.kappa * exp(-mechanism.Ea/R * (1.0/T - 1.0/298.15));

        // Calculate the saturation index
        const auto Omega = exp(lnOmega);

        // Calculate the p and q powers of the saturation index Omega
        const auto pOmega = pow(Omega, mechanism.p);
        const auto qOmega = pow(1 - pOmega, mechanism.q);

        // Calculate the function f
        f = kappa * qOmega;

        // Calculate the function g
        g = ChemicalScalar(num_species, 1.0);

        for(const MineralCatalystFunction& catalyst : catalysts)
            g *= catalyst(properties);

        // Calculate the resulting mechanism function
        res = f * g;

        return res;
    };

    return fn;
}

inline auto surfaceAreaUnitError(std::string unit) -> void
{
    Exception exception;
    exception.error << "Cannot set the specific surface area of the mineral reaction";
    exception.reason << "The provided specific surface area unit " << unit << " cannot be converted to m2/g or m2/m3";
    RaiseError(exception);
}

inline auto errroZeroSurfaceArea(const MineralReaction& reaction) -> void
{
    Exception exception;
    exception.error << "Cannot calculate the molar surface area of the mineral " << reaction.mineral() << ".";
    exception.reason << "The specific surface area of the mineral was not set in reaction " << reaction.equation() << ".";
    RaiseError(exception);
}

auto defaultMineralReactionEquation(Index imineral, const ChemicalSystem& system) -> ReactionEquation
{
    RuntimeError("Could not create a default mineral reaction.",
        "This functionaly has not been developed yet. Please specify the "
        "reaction equation manually.");

    Index E = system.numElements();
    Index N = system.numSpecies();
    Matrix W = system.formulaMatrix();
    W.conservativeResize(E + 1, N);
    W.row(E).fill(0.0);
    W(E, imineral) = -1;
    Vector c = W.fullPivLu().solve(unit(E + 1, E));
    cleanRationalNumbers(c);
    std::map<std::string, double> equation;
    for(Index i = 0; i < N; ++i)
        if(c[i] != 0.0) equation[system.species(i).name()] = c[i];
    return {equation};
}

} /* namespace internal */

using namespace internal;

struct MineralReaction::Impl
{
    /// The name of the mineral species
    std::string mineral;

    /// The equation of the mineral reaction
    ReactionEquation equation;

    /// The equilibrium constant of the mineral reaction
    ThermoScalarFunction lnk;

    /// The volumetric surface area of the mineral
    double volumetric_surface_area = 0.0;

    /// The specific surface area of the mineral
    double specific_surface_area = 0.0;

    /// The surface area of the mineral
    double surface_area = 0.0;

    /// The mineral rate mechanisms of the mineral dismixture/precipitation equation
    std::vector<MineralMechanism> mechanisms;

    Impl()
    {}

    Impl(std::string mineral)
    : mineral(mineral)
    {}

    auto setMineral(std::string mineral) -> void
    {
        this->mineral = mineral;
    }

    auto setEquation(const ReactionEquation& equation) -> void
    {
        this->equation = equation;
    }

    auto setEquation(std::string equation) -> void
    {
        this->equation = ReactionEquation(equation);
    }

    auto setEquilibriumConstant(const ThermoScalarFunction& lnk) -> void
    {
        this->lnk = lnk;
    }

    auto setSpecificSurfaceArea(double value, std::string unit) -> void
    {
        // Reset both specific and volumetric surface area instances
        specific_surface_area = 0.0;
        volumetric_surface_area = 0.0;

        // Check the appropriate unit of the surface area and set the corresponding variable
        if(units::convertible(unit, "m2/kg"))
            specific_surface_area = units::convert(value, unit, "m2/kg");
        else if(units::convertible(unit, "m2/m3"))
            volumetric_surface_area = units::convert(value, unit, "m2/m3");
        else surfaceAreaUnitError(unit);
    }

    auto setSurfaceArea(double value, std::string unit) -> void
    {
        // Reset both specific and volumetric surface area instances
        specific_surface_area = 0.0;
        volumetric_surface_area = 0.0;
        surface_area = units::convert(value, unit, "m2");
    }

    auto addMechanism(std::string mechanism) -> void
    {
        addMechanism(MineralMechanism(mechanism));
    }

    auto addMechanism(const MineralMechanism& mechanism) -> void
    {
        mechanisms.push_back(mechanism);
    }

    auto setMechanisms(const std::vector<MineralMechanism>& mechanisms) -> void
    {
        this->mechanisms = mechanisms;
    }
};

MineralReaction::MineralReaction()
: pimpl(new Impl())
{}

MineralReaction::MineralReaction(std::string mineral)
: pimpl(new Impl(mineral))
{}

auto MineralReaction::setMineral(std::string mineral) -> MineralReaction&
{
    pimpl->setMineral(mineral);
    return *this;
}

auto MineralReaction::setEquation(const ReactionEquation& equation) -> MineralReaction&
{
    pimpl->setEquation(equation);
    return *this;
}

auto MineralReaction::setEquation(std::string equation) -> MineralReaction&
{
    pimpl->setEquation(equation);
    return *this;
}

auto MineralReaction::setEquilibriumConstant(const ThermoScalarFunction& lnk) -> MineralReaction&
{
    pimpl->setEquilibriumConstant(lnk);
    return *this;
}

auto MineralReaction::setSpecificSurfaceArea(double value, std::string unit) -> MineralReaction&
{
    pimpl->setSpecificSurfaceArea(value, unit);
    return *this;
}

auto MineralReaction::setSurfaceArea(double value, std::string unit) -> MineralReaction&
{
    pimpl->setSurfaceArea(value, unit);
    return *this;
}

auto MineralReaction::addMechanism(std::string mechanism) -> MineralReaction&
{
    pimpl->addMechanism(mechanism);
    return *this;
}

auto MineralReaction::addMechanism(const MineralMechanism& mechanism) -> MineralReaction&
{
    pimpl->addMechanism(mechanism);
    return *this;
}

auto MineralReaction::setMechanisms(const std::vector<MineralMechanism>& mechanisms) -> MineralReaction&
{
    pimpl->setMechanisms(mechanisms);
    return *this;
}

auto MineralReaction::mineral() const -> std::string
{
    return pimpl->mineral;
}

auto MineralReaction::equation() const -> const ReactionEquation&
{
    return pimpl->equation;
}

auto MineralReaction::equilibriumConstant() const -> const ThermoScalarFunction&
{
    return pimpl->lnk;
}

auto MineralReaction::specificSurfaceArea() const -> double
{
    return pimpl->specific_surface_area;
}

auto MineralReaction::volumetricSurfaceArea() const -> double
{
    return pimpl->volumetric_surface_area;
}

auto MineralReaction::surfaceArea() const -> double
{
    return pimpl->surface_area;
}

auto MineralReaction::mechanisms() const -> const std::vector<MineralMechanism>&
{
    return pimpl->mechanisms;
}

/// Calculate the molar surface area of a mineral (in units of m2/mol)
/// @param reaction The mineral reaction instance
/// @param system The chemical system instance
/// @return The molar surface area of the mineral (in units of m2/mol)
auto molarSurfaceArea(const MineralReaction& reaction, const ChemicalSystem& system) -> double
{
    // The temperature and pressure for the calculation of the mineral density
    // Note: These values do not matter much, since the density of the minerals is a constant function
    const double T = 298.15; // in units of kelvin
    const double P = 1.0e5;  // in units of pascal

    // The index of the mineral species
    const Index ispecies = system.indexSpecies(reaction.mineral());

    // The specific surface area of the mineral (in units of m2/kg)
    const double specific_surface_area = reaction.specificSurfaceArea();

    // The molar mass of the mineral (in units of kg/mol)
    const double molar_mass = system.species(ispecies).molarMass();

    // Check if the specific surface area of the mineral was set
    if(specific_surface_area) return specific_surface_area * molar_mass;

    // The standard partial molar volumes at 25 C and 1 bar of all species
    const ThermoVector V = system.properties(T, P).standardPartialMolarVolumes();

    // The molar volume of the mineral species (in units of m3/mol)
    const double molar_volume = V.val[ispecies];

    // The volumetric surface area of the mineral (in units of m2/m3)
    const double volumetric_surface_area = reaction.volumetricSurfaceArea();

    // Check if the volumetric surface area of the mineral was set
    if(volumetric_surface_area) return volumetric_surface_area * molar_volume;

    errroZeroSurfaceArea(reaction);

    return 0.0;
}

auto createReaction(const MineralReaction& mineralrxn, const ChemicalSystem& system) -> Reaction
{
    // The number of chemical species in the system
    const unsigned num_species = system.numSpecies();

    // The index of the mineral
    const Index imineral = system.indexSpeciesWithError(mineralrxn.mineral());

    // Check if a default mineral reaction is needed
    ReactionEquation equation = mineralrxn.equation().empty() ?
        defaultMineralReactionEquation(imineral, system) : mineralrxn.equation();

    // Create a Reaction instance
    Reaction reaction(equation, system);

    // Set the name of the reaction
    reaction.setName(mineralrxn.mineral());

    // Check if an equilibrium constant was provided to the mineral reaction
    if(mineralrxn.equilibriumConstant())
        reaction.setEquilibriumConstant(mineralrxn.equilibriumConstant());

    // Create the mineral mechanism functions
    std::vector<ReactionRateFunction> mechanisms;
    for(const MineralMechanism& mechanism : mineralrxn.mechanisms())
        mechanisms.push_back(mineralMechanismFunction(mechanism, reaction, system));

    // The sum function of the mechanism contributions
    ChemicalScalar f(num_species);

    // The rate of the reaction
    ChemicalScalar res;

    // Create the mineral rate function
<<<<<<< HEAD
    ReactionRateFunction rate = [=](const ChemicalProperties& properties) mutable
    {
        // The composition of the chemical system
        const auto n = properties.composition();

        // The number of moles of the mineral
        auto nm = n[imineral];
        
        // Prevent negative mole numbers here for the solution of the ODEs
        nm.val = std::max(nm.val, 0.0);

        // Iterate over all mechanism functions
        f = 0.0;
        for(const ReactionRateFunction& mechanism : mechanisms)
            f += mechanism(properties);
=======
    ReactionRateFunction rate;

    if(mineralrxn.surfaceArea())
    {
        rate = [=](const ChemicalProperties& properties)
        {
            // The mineral reaction rate using specified surface area
            ChemicalScalar r(num_species);

            // Iterate over all mechanism functions
            for(const ReactionRateFunction& mechanism : mechanisms)
                r += mechanism(properties);

            // Multiply the mechanism contributions by the surface area of the mineral
            r *= mineralrxn.surfaceArea();

            return r;
        };
    }
    else
    {
        // The molar surface area of the mineral
        const double molar_surface_area = molarSurfaceArea(mineralrxn, system);
>>>>>>> 06fa3503

        // The surface area of the mineral
        const double surface_area = mineralrxn.surfaceArea();

<<<<<<< HEAD
        // The rate of the reaction and its partial derivatives
        return nm * f;
    };
=======
        rate = [=](const ChemicalProperties& properties)
        {
            // The composition of the chemical system
            const Vector& n = properties.composition();

            // The number of moles of the mineral
            const double nm = std::max(n[imineral], 0.0); // prevent negative numbers here from the solution of the ODEs

            // The sum function of the mechanism contributions
            ChemicalScalar f(num_species);

            // Iterate over all mechanism functions
            for(const ReactionRateFunction& mechanism : mechanisms)
                f += mechanism(properties);

            // Multiply the mechanism contributions by the molar surface area of the mineral
            f *= molar_surface_area;

            /// The rate of the reaction and its partial derivatives
            ChemicalScalar r = nm * f;
            r.ddn[imineral] += f.val;

            return r;
        };
    }
>>>>>>> 06fa3503

    // Set the rate of the reaction
    reaction.setRate(rate);

    return reaction;
}

} // namespace Reaktoro<|MERGE_RESOLUTION|>--- conflicted
+++ resolved
@@ -466,25 +466,8 @@
 
     // The rate of the reaction
     ChemicalScalar res;
-
+  
     // Create the mineral rate function
-<<<<<<< HEAD
-    ReactionRateFunction rate = [=](const ChemicalProperties& properties) mutable
-    {
-        // The composition of the chemical system
-        const auto n = properties.composition();
-
-        // The number of moles of the mineral
-        auto nm = n[imineral];
-        
-        // Prevent negative mole numbers here for the solution of the ODEs
-        nm.val = std::max(nm.val, 0.0);
-
-        // Iterate over all mechanism functions
-        f = 0.0;
-        for(const ReactionRateFunction& mechanism : mechanisms)
-            f += mechanism(properties);
-=======
     ReactionRateFunction rate;
 
     if(mineralrxn.surfaceArea())
@@ -508,42 +491,33 @@
     {
         // The molar surface area of the mineral
         const double molar_surface_area = molarSurfaceArea(mineralrxn, system);
->>>>>>> 06fa3503
 
         // The surface area of the mineral
         const double surface_area = mineralrxn.surfaceArea();
 
-<<<<<<< HEAD
-        // The rate of the reaction and its partial derivatives
-        return nm * f;
-    };
-=======
-        rate = [=](const ChemicalProperties& properties)
+        rate = [=](const ChemicalProperties& properties) mutable
         {
             // The composition of the chemical system
-            const Vector& n = properties.composition();
+            const auto n = properties.composition();
 
             // The number of moles of the mineral
-            const double nm = std::max(n[imineral], 0.0); // prevent negative numbers here from the solution of the ODEs
-
-            // The sum function of the mechanism contributions
-            ChemicalScalar f(num_species);
+            auto nm = n[imineral];
+
+            // Prevent negative mole numbers here for the solution of the ODEs
+            nm.val = std::max(nm.val, 0.0);
 
             // Iterate over all mechanism functions
+            f = 0.0;
             for(const ReactionRateFunction& mechanism : mechanisms)
                 f += mechanism(properties);
 
             // Multiply the mechanism contributions by the molar surface area of the mineral
             f *= molar_surface_area;
 
-            /// The rate of the reaction and its partial derivatives
-            ChemicalScalar r = nm * f;
-            r.ddn[imineral] += f.val;
-
-            return r;
+            // The rate of the reaction and its partial derivatives
+            return nm * f;
         };
     }
->>>>>>> 06fa3503
 
     // Set the rate of the reaction
     reaction.setRate(rate);
